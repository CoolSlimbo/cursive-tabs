--- conflicted
+++ resolved
@@ -30,14 +30,7 @@
         .with_tab(1, TextView::new(TAB_1))
         .with_tab(2, TextView::new(TAB_2))
         .with_tab(3, TextView::new(TAB_3))
-<<<<<<< HEAD
         .with_tab(4, PaddedView::lrtb(2, 2, 1, 1, TextArea::new()))
-=======
-        .with_tab(
-            4,
-            PaddedView::new(Margins::lrtb(2, 2, 1, 1), TextArea::new()),
-        )
->>>>>>> d00b4954
         .with_bar_alignment(Align::End)
         .with_active_tab(0)
         .expect("oh no");
